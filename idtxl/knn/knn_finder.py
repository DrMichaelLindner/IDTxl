import numpy as np


<<<<<<< HEAD
    def __init__(self, data, num_threads='USE_ALL', metric='chebyshev'):
        """Initialise the KnnFinder with settings.

        Args:
            data (np.ndarray): The data to find neighbors in. Shape is (n_points, n_dimensions).
            num_threads (int): The number of threads to use. If -1 or "USE_ALL", use all available threads.
            metric (str): The metric to use for finding neighbors."""

        if num_threads == 'USE_ALL':
=======
class KnnFinder:
    def __init__(self, num_threads="USE_ALL", metric="chebyshev"):
        """Initialise the KnnFinder with settings.

        Args:
            num_threads : int
                The number of threads to use. If -1 or "USE_ALL", use all
                available threads.
            metric : str
                The metric to use for finding neighbors.
        """
        if num_threads == "USE_ALL":
>>>>>>> dd8d0355
            num_threads = -1

        self._data = data
        self._num_threads = num_threads
        self._metric = metric

    def find_neighbors(self, x: np.ndarray, k: int) -> np.ndarray:
        """Find the k nearest neighbors to each point in x.
        May include x itself if it is in the data.

        Args:
            x : np.ndarray
                The points to find neighbors for.
            k : int
                The number of neighbors to find.

        Returns:
            np.ndarray
                Array of lists of distances to the k nearest neighbors for
                each point in x
            np.ndarray
                Array of lists of indices of the k nearest neighbors for each
                point in x.
        """
        raise NotImplementedError

    def find_neighbors_within(self, x: np.array, r: float) -> np.ndarray:
        """Find the neighbors strictly within (<) a given radius for each point in x.
        May include x itself if it is in the data.

        Args:
            x : np.ndarray
                The points to find neighbors for.
            r : float
                The radius to find neighbors within.

        Returns:
            np.ndarray
                Array of lists of indices of the neighbors within the given
                radius for each point in x.
        """
        raise NotImplementedError
    
    def find_all_dists_to_kth_neighbor(self, k: int) -> np.ndarray: 
        """Find the distance to the kth nearest neighbor for each point in the data.
        Does not include the point itself.

        Args:
            k (int): The kth nearest neighbor to find.
            
        Returns:
            np.ndarray: The distance to the kth neighbor for each point in the data.
        """
        return self.find_dist_to_kth_neighbor(self._data, k + 1)

    def find_dist_to_kth_neighbor(self, x: np.ndarray, k: int) -> np.ndarray:
        """Find the distance to the kth nearest neighbor for each point in x.

        May include x itself if it is in the data.

        Default implementation uses find_neighbors and returns the distance to
        the kth neighbor.

        Args:
            x : np.ndarray
                The points to find the kth nearest neighbor for.
            k : int
                The kth nearest neighbor to find.
        """
        return self.find_neighbors(x, k)[0][:, k - 1]
    
    def count_all_neighbors(self, r: float) -> np.ndarray:
        """Count the number of neighbors strictly within (<) a given radius for each point in the data.
        Does not include the point itself.

        Args:
            r (float): The radius to count neighbors within.
            
        Returns:
            np.ndarray: The number of neighbors within the given radius for each point in the data.
        """
        return self.count_neighbors(self._data, r) - 1

    def count_neighbors_within(self, x: np.ndarray, r: float) -> np.ndarray:
        """Count the number of neighbors strictly within (<) a given radius for each point in x.

        May include x itself if it is in the data.

        The default implementation uses find_neighbors and counts the number of
        neighbors in each list.

        Args:
            x : np.ndarray
                The points to count neighbors for.
            r : float
                The radius to count neighbors within.

        Returns:
            np.ndarray
                The number of neighbors within the given radius for each point
                in x.
        """
        return np.array([len(neighbors) for neighbors in self.find_neighbors(x, r)])<|MERGE_RESOLUTION|>--- conflicted
+++ resolved
@@ -1,7 +1,8 @@
 import numpy as np
 
 
-<<<<<<< HEAD
+class KnnFinder:
+
     def __init__(self, data, num_threads='USE_ALL', metric='chebyshev'):
         """Initialise the KnnFinder with settings.
 
@@ -11,20 +12,6 @@
             metric (str): The metric to use for finding neighbors."""
 
         if num_threads == 'USE_ALL':
-=======
-class KnnFinder:
-    def __init__(self, num_threads="USE_ALL", metric="chebyshev"):
-        """Initialise the KnnFinder with settings.
-
-        Args:
-            num_threads : int
-                The number of threads to use. If -1 or "USE_ALL", use all
-                available threads.
-            metric : str
-                The metric to use for finding neighbors.
-        """
-        if num_threads == "USE_ALL":
->>>>>>> dd8d0355
             num_threads = -1
 
         self._data = data
