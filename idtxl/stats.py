--- conflicted
+++ resolved
@@ -564,23 +564,11 @@
         if (analysis_setup._cmi_estimator.is_analytic_null_estimator() and
                 permute_in_time):
             # Generate the surrogates analytically
-<<<<<<< HEAD
-            surr_table[idx_c, :] = (
-                analysis_setup._cmi_estimator.estimate_surrogates_analytic(
-                    n_perm=n_permutations,
-                    var1=data.get_realisations(
-                        analysis_setup.current_value, [candidate]
-                    )[0],
-                    var2=analysis_setup._current_value_realisations,
-                    conditional=conditional_realisations_current,
-                )
-=======
             surr_table[idx_c] = analysis_setup._cmi_estimator.estimate_surrogates_analytic(
                 n_perm=n_permutations,
                 var1=candidate_realisations_current,
                 var2=analysis_setup._current_value_realisations,
                 conditional=conditional_realisations_current
->>>>>>> d312adcd
             )
         else:
             analysis_setup.settings["analytical_surrogates"] = False
@@ -724,66 +712,6 @@
             f"sequential maximum statistic, n_perm: {n_permutations}, testing {len(analysis_setup.selected_vars_sources)} selected sources"
         )
 
-<<<<<<< HEAD
-    def _allocate_memory_for_current_source(n_source_vars):
-        # Determine length of conditioning set and allocate memory.
-        if conditional_realisations_target is None:
-            if n_source_vars - 1 == 0:
-                conditional_realisations = None
-            else:
-                conditional_realisations = np.empty(
-                    (
-                        data.n_realisations(analysis_setup.current_value)
-                        * n_source_vars,
-                        n_source_vars - 1,
-                    )
-                ).astype(data.data_type)
-        else:
-            conditional_realisations = np.empty(
-                (
-                    data.n_realisations(analysis_setup.current_value) * n_source_vars,
-                    n_source_vars - 1 + len(analysis_setup.selected_vars_target),
-                )
-            ).astype(data.data_type)
-
-        candidate_realisations = np.empty(
-            (data.n_realisations(analysis_setup.current_value) * n_source_vars, 1)
-        ).astype(data.data_type)
-        return candidate_realisations, conditional_realisations
-
-    def _get_current_cond_set(source_vars, candidate):
-        # Return conditioning set for current source variable.
-        realizations_remaining_source_vars = data.get_realisations(
-            analysis_setup.current_value,
-            set(source_vars).difference(set([candidate])),
-        )[0]
-        # The following may happen if either the requested conditioning is
-        # None or if the conditioning set that is tested consists only of
-        # a single candidate.
-        if realizations_remaining_source_vars is None:
-            # Returns None for no targets, i.e., an empty cond set
-            return conditional_realisations_target, ["var2", "conditional"]
-        if conditional_realisations_target is None:
-            return realizations_remaining_source_vars, ["var2"]
-        return np.hstack(
-            (
-                realizations_remaining_source_vars,
-                conditional_realisations_target,
-            )
-        ), ["var2"]
-
-    # Check if target variables were selected to distinguish between TE and MI
-    # analysis. We here only ever analyse results for a single target, so no
-    # need to separate target sources by target.
-    if len(analysis_setup._selected_vars_target) == 0:
-        conditional_realisations_target = None
-    else:
-        conditional_realisations_target = (
-            analysis_setup._selected_vars_target_realisations
-        )
-
-=======
->>>>>>> d312adcd
     # Test all selected sources separately. This way, the conditioning
     # uses past variables from the current source only (opposed to past
     # variables from all sources as in multivariate network inference).
@@ -800,18 +728,7 @@
         source_vars = [
             s for s in analysis_setup.selected_vars_sources if s[0] == source
         ]
-        candidate_realisations, conditional_realisations = (
-            _allocate_memory_for_current_source(len(source_vars))
-        )
-
-<<<<<<< HEAD
-        # Calculate TE/MI for each candidate variable in the current source
-        # set, i.e., calculate the conditional MI between each candidate and
-        # the current value, conditional on all variables in the conditioning
-        # set. Then sort the estimated TE/MI values.
-        i_1 = 0
-        i_2 = data.n_realisations(analysis_setup.current_value)
-=======
+
         #candidate_realisations = np.empty(
         #   (data.n_realisations(analysis_setup.current_value) * len(source_vars), 1)
         #).astype(data.data_type)
@@ -822,23 +739,10 @@
         # i.e., calculate the conditional MI between each candidate and the
         # current value, conditional on all selected variables in the
         # conditioning set. Then sort the estimated TE/MI values.
->>>>>>> d312adcd
         surr_table = np.zeros((len(source_vars), n_permutations))
         # Collect data for each candidate and the corresponding conditioning set.
         for idx_c, candidate in enumerate(source_vars):
 
-<<<<<<< HEAD
-            conditional_realisations_current, re_use = _get_current_cond_set(
-                source_vars, candidate
-            )
-            if conditional_realisations is not None:
-                conditional_realisations[i_1:i_2,] = conditional_realisations_current
-            candidate_realisations[i_1:i_2,] = data.get_realisations(
-                analysis_setup.current_value, [candidate]
-            )[0]
-            i_1 = i_2
-            i_2 += data.n_realisations(analysis_setup.current_value)
-=======
             realizations_current_candidate = data.get_realisations(
                 analysis_setup.current_value, [candidate]
             )
@@ -850,7 +754,6 @@
             )
             
             conditional_realisations.append(realisations_current_conditional)
->>>>>>> d312adcd
 
             # Generate surrogates for the current candidate.
             if (
@@ -858,23 +761,11 @@
                 and permute_in_time
             ):
                 # Generate the surrogates analytically
-<<<<<<< HEAD
-                surr_table[idx_c, :] = (
-                    analysis_setup._cmi_estimator.estimate_surrogates_analytic(
-                        n_perm=n_permutations,
-                        var1=data.get_realisations(
-                            analysis_setup.current_value, [candidate]
-                        )[0],
-                        var2=analysis_setup._current_value_realisations,
-                        conditional=conditional_realisations_current,
-                    )
-=======
                 surr_table[idx_c] = analysis_setup._cmi_estimator.estimate_surrogates_analytic(
                     n_perm=n_permutations,
                     var1=realizations_current_candidate,
                     var2=analysis_setup._current_value_realisations,
                     conditional=realisations_current_conditional,
->>>>>>> d312adcd
                 )
             else:
                 analysis_setup.settings["analytical_surrogates"] = False
@@ -886,21 +777,10 @@
                     analysis_setup.settings,
                 )
                 try:
-<<<<<<< HEAD
-                    surr_table[idx_c, :] = (
-                        analysis_setup._cmi_estimator.estimate_parallel(
-                            n_chunks=n_permutations,
-                            re_use=["var2", "conditional"],
-                            var1=surr_candidate_realisations,
-                            var2=analysis_setup._current_value_realisations,
-                            conditional=conditional_realisations_current,
-                        )
-=======
                     surr_table[idx_c] = analysis_setup._cmi_estimator.estimate_parallel(
                         var1=surr_candidate_realisations,
                         var2=[analysis_setup._current_value_realisations] * n_permutations,
                         conditional=[realisations_current_conditional] * n_permutations,
->>>>>>> d312adcd
                     )
                 except ex.AlgorithmExhaustedError as aee:
                     # The algorithm cannot continue here, so we'll terminate the max sequential
@@ -1432,16 +1312,6 @@
                 permute_in_time):
             # Generate the surrogates analytically
             analysis_setup.settings["analytical_surrogates"] = True
-<<<<<<< HEAD
-            surr_table[idx_c, :] = (
-                analysis_setup._cmi_estimator.estimate_surrogates_analytic(
-                    n_perm=n_perm,
-                    var1=data.get_realisations(
-                        analysis_setup.current_value, [candidate]
-                    )[0],
-                    var2=current_value_realisations,
-                    conditional=conditional,
-=======
             surr_table[idx_c] = (
                 analysis_setup._cmi_estimator.estimate_surrogates_analytic(
                     n_perm=n_perm,
@@ -1451,7 +1321,6 @@
                     ),
                     var2=current_value_realisations,
                     conditional=conditional
->>>>>>> d312adcd
                 )
             )
         else:
