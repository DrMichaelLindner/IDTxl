from distutils.core import setup

# http://www.diveintopython3.net/packaging.html
# https://pypi.python.org/pypi?:action=list_classifiers

with open('README.txt') as file:
    long_description = file.read()

setup(
    name='idtxl',
    packages=['idtxl'],
    include_package_data=True,
<<<<<<< HEAD
<<<<<<< HEAD
    version='1.2.1',
=======
    version='1.2.2',
>>>>>>> master
=======
    version='1.3',
>>>>>>> 6f1f7807
    description='Information Dynamics Toolkit xl',
    author='Patricia Wollstadt, Joseph T. Lizier, Raul Vicente, Conor Finn, Mario Martinez-Zarzuela, Pedro Mediano, Leonardo Novelli, Michael Wibral',
    author_email='p.wollstadt@gmail.com',
    url='https://github.com/pwollstadt/IDTxl',
    long_description=long_description,
    classifiers=[
        "Programming Language :: Python",
        "Programming Language :: Python :: 3",
        "Development Status :: 5 - Production/Stable",
        "Operating System :: POSIX :: Linux",
        "Intended Audience :: Science/Research",
        "Environment :: Console",
        "Environment :: Other Environment",
        "Topic :: Scientific/Engineering :: Bio-Informatics",
        "Topic :: Scientific/Engineering :: Physics",
        "Topic :: Scientific/Engineering :: Information Analysis",
        "Topic :: Scientific/Engineering :: Medical Science Apps.",
    ]
)<|MERGE_RESOLUTION|>--- conflicted
+++ resolved
@@ -10,15 +10,7 @@
     name='idtxl',
     packages=['idtxl'],
     include_package_data=True,
-<<<<<<< HEAD
-<<<<<<< HEAD
-    version='1.2.1',
-=======
-    version='1.2.2',
->>>>>>> master
-=======
     version='1.3',
->>>>>>> 6f1f7807
     description='Information Dynamics Toolkit xl',
     author='Patricia Wollstadt, Joseph T. Lizier, Raul Vicente, Conor Finn, Mario Martinez-Zarzuela, Pedro Mediano, Leonardo Novelli, Michael Wibral',
     author_email='p.wollstadt@gmail.com',
